--- conflicted
+++ resolved
@@ -1,11 +1,7 @@
 from setuptools import setup
 
 requires = [
-<<<<<<< HEAD
-    "torch>=1.7.1",
-=======
     "torch==1.13.0",
->>>>>>> bf020bcb
     "stable-baselines3==1.1.0",
     "tensorboard==2.10.1",
     "opencv-python==4.6.0.66",
